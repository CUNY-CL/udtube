# UDTube (beta)

[![PyPI
version](https://badge.fury.io/py/udtube.svg)](https://pypi.org/project/udtube)
[![Supported Python
versions](https://img.shields.io/pypi/pyversions/udtube.svg)](https://pypi.org/project/udtube)
[![CircleCI](https://dl.circleci.com/status-badge/img/gh/CUNY-CL/udtube/tree/master.svg?style=shield&circle-token=CCIPRJ_4V98VzpnERYSUaGFAkxu7v_70eea48ab82c8f19e4babbaa55a64855a80415bd)](https://dl.circleci.com/status-badge/redirect/gh/CUNY-CL/udtube/tree/master)

UDTube is a neural morphological analyzer based on
[PyTorch](https://pytorch.org/), [Lightning](https://lightning.ai/), and
[Hugging Face transformers](https://huggingface.co/docs/transformers/en/index).

## Philosophy

Named in homage to the venerable
[UDPipe](https://lindat.mff.cuni.cz/services/udpipe/), UDTube is focused on
incremental inference, allowing it to be used to label large text collections.

## Design

The UDTube model consists of a pre-trained (and possibly, fine-tuned)
transformer encoder which feeds into a classifier layer with many as four heads
handling the different morphological tasks.

Lightning is used to generate the [training, validation, inference, and
evaluation
loops](https://lightning.ai/docs/pytorch/latest/common/lightning_module.html#hooks).
The [LightningCLI
interface](https://lightning.ai/docs/pytorch/stable/cli/lightning_cli.html#lightning-cli)
is used to provide a user interface and manage configuration.

Below, we use [YAML](https://yaml.org/) to specify configuration options, and we
strongly recommend users do the same. However, most configuration options can
also be specified using POSIX-style command-line flags.

## Installation

To install UDTube and its dependencies, run the following command:

    pip install .

## File formats

Other than YAML configuration files, most operations use files in
[CoNLL-U](https://universaldependencies.org/format.html) format. This is a
10-column tab-separated format with a blank line between each sentence and `#`
used for comments. In all cases, the `ID` and `FORM` field must be fully
populated; the `_` blank tag can be used for unknown fields.

Many of our experiments are performed using CoNLL-U data from the [Universal
Dependencies project](https://universaldependencies.org/).

## Tasks

UDTube can perform up to four morphological tasks simultaneously:

-   Lemmatization is performed using the `LEMMA` field and [edit
    scripts](https://aclanthology.org/P14-2111/).

-   [Universal part-of-speech
    tagging](https://universaldependencies.org/u/pos/index.html) is performed
    using the `UPOS` field: enable with `data: use_upos: true`.

-   Language-specific part-of-speech tagging is performed using the `XPOS`
    field: enable with `data: use_xpos: true`.

-   Morphological feature tagging is performed using the `FEATS` field: enable
    with `data: use_feats: true`.

The following caveats apply:

-   Note that many newer Universal Dependencies datasets do not have
    language-specific part-of-speech-tags.
-   The `FEATS` field is treated as a single unit and is not segmented in any
    way.
-   One can convert from [Universal Dependencies morphological
    features](https://universaldependencies.org/u/feat/index.html) to [UniMorph
    features](https://unimorph.github.io/schema/) using
    [`scripts/convert_to_um.py`](scripts/convert_to_um.py).
-   UDTube does not perform dependency parsing at present, so the `HEAD`,
    `DEPREL`, and `DEPS` fields are ignored and should be specified as `_`.

## Usage

The `udtube` command-line tool uses a subcommand interface, with the four
following modes. To see the full set of options available with each subcommand,
use the `--print_config` flag. For example:

    udtube fit --print_config

will show all configuration options (and their default values) for the `fit`
subcommand.

### Training (`fit`)

In `fit` mode, one trains a UDTube model from scratch. Naturally, most
configuration options need to be set at training time. E.g., it is not possible
to switch between different pre-trained encoders or enable new tasks after
training.

This mode is invoked using the `fit` subcommand, like so:

    udtube fit --config path/to/config.yaml

#### Seeding

Setting the `seed_everything:` argument to some value ensures a reproducible
experiment.

#### Encoder

The encoder layer consists of a pre-trained BERT-style transformer model. By
default, UDTube uses multilingual cased BERT
(`model: encoder: google-bert/bert-base-multilingual-cased`). In theory, UDTube
can use any Hugging Face pre-trained encoder so long as it provides a
`AutoTokenizer` and has been exposed to the target language. We [list all the
Hugging Face encoders we have tested thus far](udtube/encoders.py), and warn
users when selecting an untested encoder. Since there is no standard for
referring to the between-layer dropout probability parameter, it is in some
cases also necessary to specify what this argument is called for a given model.
We welcome pull requests from users who successfully make use of encoders not
listed here.

So-called "tokenizer-free" pre-trained encoders like ByT5 are not currently
supported as they lack an `AutoTokenizer`.

#### Classifier

The classifier layer contains up to four sequential linear heads for the four
tasks described above. By default all four are enabled.

#### Optimization

UDTube uses separate optimizers and LR schedulers for the encoder and
classifier. The intuition behind this is that we may wish to make slow, small
changes (or possibly, no changes at all) to the pre-trained encoder, whereas we
wish to make more rapid and larger changes to the classifier.

The following YAML snippet shows a simple configuration that encapsulates this
principle. It uses the Adam optimizer for both encoder and classifier, but uses
a lower learning rate for the encoder with a linear warm-up and a higher
learning rate for the classifier.

    ...
    model:
      encoder_optimizer:
        class_path: yoyodyne.optimizers.Adam
        init_args:
          lr: 1e-5
      encoder_scheduler:
        class_path: udtube.schedulers.WarmupInverseSquareRoot
        init_args:
          warmup_epochs: 5
      classifier_optimizer:
        class_path: torch.optim.Adam
        init_args:
          lr: 1e-3
      classifier_scheduler:
        class_path: lightning.pytorch.cli.ReduceLROnPlateau
        init_args:
          monitor: val_loss
          factor: 0.1
      ...

<<<<<<< HEAD
The default scheduler is `udtube.schedulers.Dummy`, which keeps learning rate
=======
The default scheduler is `yoyodyne.schedulers.Dummy`, which keeps learning rate
>>>>>>> 421e6913
fixed to its initial value.

#### Checkpointing

A checkpoint config must be specified or no checkpoints will be generated; [see
here for more
information](https://github.com/CUNY-CL/yoyodyne/blob/master/README.md#checkpointing).

#### Callbacks

[See here for more
information](https://github.com/CUNY-CL/yoyodyne/blob/master/README.md#callbacks).

#### Logging

[See here for more
information](https://github.com/CUNY-CL/yoyodyne/blob/master/README.md#logging).

#### Other options

By default, UDTube attempts to model all four tasks; one can disable the
language-specific tagging task using `model: use_xpos: false`, and so on.

Dropout probability is specified using `model: dropout: ...`.

The encoder has multiple layers. The input to the classifier consists of just
the last few layers mean-pooled together. The number of layers used for
mean-pooling is specified using `model: pooling_layers: ...`.

By default, lemmatization uses reverse-edit scripts. This is appropriate for
predominantly suffixal languages, which are thought to represent the majority of
the world's languages. If working with a predominantly prefixal language,
disable this with `model: reverse_edits: false`.

The following YAML snippet shows the default architectural arguments.

    ...
    model:
      dropout: 0.5
      encoder: google-bert/bert-base-multilingual-cased
      pooling_layers: 4
      reverse_edits: true
      use_upos: true
      use_xpos: true
      use_lemma: true
      use_feats: true
      ...
      

Batch size is specified using `data: batch_size: ...` and defaults to 32.

There are a number of ways to specify how long a model should train for. For
example, the following YAML snippet specifies that training should run for 100
epochs or 6 wall-clock hours, whichever comes first.

    ...
    trainer:
      max_epochs: 100
      max_time: 00:06:00:00
      ...

### Validation (`validate`)

In `validation` mode, one runs the validation step over labeled validation data
(specified as `data: val: path/to/validation.conllu`) using a previously trained
checkpoint (`--ckpt_path path/to/checkpoint.ckpt` from the command line),
recording total loss and per-task accuracies. In practice this is mostly useful
for debugging.

This mode is invoked using the `validate` subcommand, like so:

    udtube validate --config path/to/config.yaml --ckpt_path path/to/checkpoint.ckpt

### Evaluation (`test`)

In `test` mode, we compute accuracy over held-out test data (specified as
`data: test: path/to/test.conllu`) using a previously trained checkpoint
(`--ckpt_path path/to/checkpoint.ckpt` from the command line); it differs from
`validation` mode in that it uses the `test` file rather than the `val` file and
it does not compute loss.

This mode is invoked using the `test` subcommand, like so:

    udtube test --config path/to/config.yaml --ckpt_path path/to/checkpoint.ckpt

### Inference (`predict`)

In `predict` mode, a previously trained model checkpoint
(`--ckpt_path path/to/checkpoint.ckpt` from the command line) is used to label a
CoNLL-U file. One must also specify the path where the predictions will be
written.

    ...
    prediction:
      path: /Users/Shinji/predictions.conllu
    ...

Here are some additional details:

-   In `predict` mode UDTube loads the file to be labeled incrementally (i.e.,
    one sentence at a time) so this can be used with very large files.
-   In `predict` mode, if no path for the predictions is specified, stdout will
    be used. If using this in conjunction with \> or \|, add
    `--trainer.enable_progress_bar false` on the command line.
-   The target task fields are overriden if their heads are active.
-   Use [`scripts/pretokenize.py`](scripts/pretokenize.py) to convert raw text
    files to CoNLL-U input files.

This mode is invoked using the `predict` subcommand, like so:

    udtube predict --config path/to/config.yaml --ckpt_path path/to/checkpoint.ckpt

## Examples

See [`examples`](examples/README.md) for some worked examples including
hyperparameter sweeping with [Weights & Biases](https://wandb.ai/site).

## Additional scripts

See [`scripts/README.md`](scripts/README.md) for details on provided scripts not
mention above.

## License

UDTube is distributed under an [Apache 2.0 license](LICENSE.txt).

## For developers

We welcome contributions using the fork-and-pull model.

## Testing

A large number of tests are provided. To run all tests, run the following:

    pytest -vvv tests

Tests in [`tests/udtube_test.py`](tests/udtube_test.py) are heavy-weight
integration tests and exceed the resources of our current continuous
integration framework. Therefore one is encouraged to run these locally
before submitting a PR.

See [the `pytest`
documentation](https://docs.pytest.org/en/stable/how-to/usage.html) for more
information on the test runner.

## References

If you use UDTube in your research, we would appreciate it if you cited the
following document, which describes the model:

Yakubov, D. 2024. [How do we learn what we cannot
say?](https://academicworks.cuny.edu/gc_etds/5622/) Master's thesis, CUNY
Graduate Center.<|MERGE_RESOLUTION|>--- conflicted
+++ resolved
@@ -162,11 +162,7 @@
           factor: 0.1
       ...
 
-<<<<<<< HEAD
-The default scheduler is `udtube.schedulers.Dummy`, which keeps learning rate
-=======
 The default scheduler is `yoyodyne.schedulers.Dummy`, which keeps learning rate
->>>>>>> 421e6913
 fixed to its initial value.
 
 #### Checkpointing

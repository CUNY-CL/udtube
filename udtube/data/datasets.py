"""Datasets and related utilities."""

import abc
import dataclasses
import mmap
from typing import BinaryIO, Iterator, List, Optional

import torch
from torch import nn
from torch.utils import data

from .. import defaults
from . import conllu, mappers


class Item(nn.Module):
    """Tensors representing a single labeled sentence."""

    tokenlist: conllu.TokenList
    upos: Optional[torch.Tensor]
    xpos: Optional[torch.Tensor]
    lemma: Optional[torch.Tensor]
    feats: Optional[torch.Tensor]

    def __init__(
        self, tokenlist, upos=None, xpos=None, lemma=None, feats=None
    ):
        super().__init__()
        self.tokenlist = tokenlist
        self.register_buffer("upos", upos)
        self.register_buffer("xpos", xpos)
        self.register_buffer("lemma", lemma)
        self.register_buffer("feats", feats)

    def get_tokens(self) -> List[str]:
        return self.tokenlist.get_tokens()

    @property
    def use_upos(self) -> bool:
        return self.upos is not None

    @property
    def use_xpos(self) -> bool:
        return self.xpos is not None

    @property
    def use_lemma(self) -> bool:
        return self.lemma is not None

    @property
    def use_feats(self) -> bool:
        return self.feats is not None


<<<<<<< HEAD
=======
@dataclasses.dataclass
>>>>>>> 097dddc3
class AbstractDataset(abc.ABC):
    """Base class for datasets.

    Args:
        path (str).
    """

    path: str


@dataclasses.dataclass
class IterableTextDataset(AbstractDataset, data.IterableDataset):
    """Iterable (non-random access), text-only dataset."""

    def __iter__(self) -> Iterator[Item]:
        for tokenlist in conllu.parse_from_path(self.path):
            yield Item(tokenlist)


<<<<<<< HEAD
=======
@dataclasses.dataclass
>>>>>>> 097dddc3
class AbstractTaggedDataset(AbstractDataset):

    mapper: mappers.Mapper
    use_upos: bool
    use_xpos: bool
    use_lemma: bool
    use_feats: bool

    def tokenlist_to_item(self, tokenlist: conllu.TokenList) -> Item:
        return Item(
            tokenlist,
            upos=(
                self.mapper.encode_upos(
                    token.upos for token in tokenlist if not token.is_mwe
                )
                if self.use_upos
                else None
            ),
            xpos=(
                self.mapper.encode_xpos(
                    token.xpos for token in tokenlist if not token.is_mwe
                )
                if self.use_xpos
                else None
            ),
            lemma=(
                self.mapper.encode_lemma(
                    (token.form for token in tokenlist if not token.is_mwe),
                    (token.lemma for token in tokenlist if not token.is_mwe),
                )
                if self.use_lemma
                else None
            ),
            feats=(
                self.mapper.encode_feats(
                    token.feats for token in tokenlist if not token.is_mwe
                )
                if self.use_feats
                else None
            ),
        )


<<<<<<< HEAD
=======
@dataclasses.dataclass
>>>>>>> 097dddc3
class IterableTaggedDataset(AbstractTaggedDataset, data.IterableDataset):
    """Iterable (non-random access), tagged dataset."""

    def __iter__(self) -> Iterator[Item]:
        for tokenlist in conllu.parse_from_path(self.path):
            yield self.tokenlist_to_item(tokenlist)


<<<<<<< HEAD
=======
@dataclasses.dataclass
>>>>>>> 097dddc3
class MappableDataset(AbstractTaggedDataset, data.Dataset):
    """Mappable (random access), tagged dataset.

    This is implemented with a memory map after making a single pass through
    the file to compute offsets.
    """

    _offsets: List[int] = dataclasses.field(default_factory=list, init=False)
    _mmap: Optional[mmap.mmap] = dataclasses.field(default=None, init=False)
    _fobj: Optional[BinaryIO] = dataclasses.field(default=None, init=False)

    def __post_init__(self):
        # Computes offsets.
        self._offsets = []
        with open(self.path, "rb") as source:
            self._offsets.append(0)
            while line := source.readline():
                # CoNLL-U sentences are separated by blank lines.
<<<<<<< HEAD
                if not line.rstrip():
                    break
=======
                if line.strip():
                    continue
>>>>>>> 097dddc3
                offset = source.tell()
                # Confirms there is content after this blank line.
                if source.peek(1):
                    self._offsets.append(offset)

    def _get_mmap(self) -> mmap.mmap:
        # Makes this safe for use with multiple workers.
        if self._mmap is None:
            self._fobj = open(self.path, "rb")
            self._mmap = mmap.mmap(
                self._fobj.fileno(), 0, access=mmap.ACCESS_READ
            )
        return self._mmap

    def __getitem__(self, idx: int) -> Item:
        mm = self._get_mmap()
        start = self._offsets[idx]
        if idx + 1 < len(self._offsets):
            end = self._offsets[idx + 1]
        else:
            end = mm.size()
<<<<<<< HEAD
        chunk = mm[start:end].decode(defaults.ENCODING)
        tokenlist = conllu.parse_from_string(chunk)
        return self.tokenlist_to_item(tokenlist)

=======
        chunk = mm[start:end].decode(defaults.ENCODING).strip()
        tokenlist = conllu.parse_from_string(chunk)
        return self.tokenlist_to_item(tokenlist)

    def __len__(self) -> int:
        return len(self._offsets)

>>>>>>> 097dddc3
    def __del__(self) -> None:
        if self._mmap is not None:
            self._mmap.close()
        if self._fobj is not None:
            self._fobj.close()<|MERGE_RESOLUTION|>--- conflicted
+++ resolved
@@ -52,10 +52,7 @@
         return self.feats is not None
 
 
-<<<<<<< HEAD
-=======
 @dataclasses.dataclass
->>>>>>> 097dddc3
 class AbstractDataset(abc.ABC):
     """Base class for datasets.
 
@@ -75,10 +72,7 @@
             yield Item(tokenlist)
 
 
-<<<<<<< HEAD
-=======
 @dataclasses.dataclass
->>>>>>> 097dddc3
 class AbstractTaggedDataset(AbstractDataset):
 
     mapper: mappers.Mapper
@@ -122,10 +116,7 @@
         )
 
 
-<<<<<<< HEAD
-=======
 @dataclasses.dataclass
->>>>>>> 097dddc3
 class IterableTaggedDataset(AbstractTaggedDataset, data.IterableDataset):
     """Iterable (non-random access), tagged dataset."""
 
@@ -134,10 +125,7 @@
             yield self.tokenlist_to_item(tokenlist)
 
 
-<<<<<<< HEAD
-=======
 @dataclasses.dataclass
->>>>>>> 097dddc3
 class MappableDataset(AbstractTaggedDataset, data.Dataset):
     """Mappable (random access), tagged dataset.
 
@@ -156,13 +144,8 @@
             self._offsets.append(0)
             while line := source.readline():
                 # CoNLL-U sentences are separated by blank lines.
-<<<<<<< HEAD
-                if not line.rstrip():
-                    break
-=======
                 if line.strip():
                     continue
->>>>>>> 097dddc3
                 offset = source.tell()
                 # Confirms there is content after this blank line.
                 if source.peek(1):
@@ -184,12 +167,6 @@
             end = self._offsets[idx + 1]
         else:
             end = mm.size()
-<<<<<<< HEAD
-        chunk = mm[start:end].decode(defaults.ENCODING)
-        tokenlist = conllu.parse_from_string(chunk)
-        return self.tokenlist_to_item(tokenlist)
-
-=======
         chunk = mm[start:end].decode(defaults.ENCODING).strip()
         tokenlist = conllu.parse_from_string(chunk)
         return self.tokenlist_to_item(tokenlist)
@@ -197,7 +174,6 @@
     def __len__(self) -> int:
         return len(self._offsets)
 
->>>>>>> 097dddc3
     def __del__(self) -> None:
         if self._mmap is not None:
             self._mmap.close()

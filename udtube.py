--- conflicted
+++ resolved
@@ -1,31 +1,9 @@
-<<<<<<< HEAD
-import logging
-from typing import Iterable, Optional, Callable, Any, Dict, Tuple, List
-
-import lightning.pytorch as pl
-import torch
-import transformers
-import joblib
-from lightning.pytorch.core.optimizer import LightningOptimizer
-from torch.optim import Optimizer
-
-import edit_scripts
-from lightning.pytorch.cli import LightningCLI, ArgsType
-from torch import nn, tensor, Tensor
-from torchmetrics.functional.classification import multiclass_accuracy
-
-from batch import ConlluBatch, TextBatch, CustomBatch
-from callbacks import CustomWriter
-from data_module import ConlluDataModule
-from typing import Union
-=======
 """CLI interface."""
 
 # TODO: rename this `cli.py` once this is properly packaged.
 
 import argparse
 import logging
->>>>>>> 45df07f4
 
 from pytorch_lightning import cli
 
@@ -72,167 +50,6 @@
 
     def before_instantiate_classes(self) -> None:
         if self.subcommand == "predict":
-<<<<<<< HEAD
-            self.trainer_defaults["callbacks"] = [CustomWriter(self.config.predict.output_file)]
-        elif self.subcommand == "tests":
-            self.trainer_defaults["callbacks"] = [CustomWriter(self.config.test.output_file)]
-
-
-def udtube_cli_main(args: ArgsType = None):
-    """
-        Python interface for running the CLI
-    """
-    UDTubeCLI(UDTube, ConlluDataModule, args=args)
-
-
-class UDTube(pl.LightningModule):
-    """The main model file
-
-    UDTube is a BERT based model that handles 3 tasks at once, POS tagging, lemmatization, and feature classification.
-    """
-
-    def __init__(
-            self,
-            path_name: str = "UDTube",
-            model_name: str = "bert-base-multilingual-cased",
-            pos_out_label_size: int = 2,
-            xpos_out_label_size: int = 2,
-            lemma_out_label_size: int = 2,
-            feats_out_label_size: int = 2,
-            overall_dropout: float = 0.3,
-            encoder_dropout: float = 0.5,
-            warmup_steps: int = 500,
-            overall_learning_rate: float = 5e-3,
-            encoder_model_learning_rate: float = 2e-5,
-            pooling_layers: int = 4,
-            reverse_edits: bool = False,
-            checkpoint: str = None,
-            use_pos: bool = True,
-            use_xpos: bool = True,
-            use_lemma: bool = True,
-            use_feats: bool = True
-    ):
-        """Initializes the instance based on user input.
-
-        Args:
-            path_name: The name of the folder to save/load model assets. This includes the lightning logs and the encoders.
-            model_name: The name of the model; used to tokenize and encode.
-            pos_out_label_size: The amount of POS labels. This is usually passed by the dataset.
-            xpos_out_label_size: The amount of language specific POS labels. This is usually passed by the dataset.
-            lemma_out_label_size: The amount of lemma rule labels in the dataset. This is usually passed by the dataset.
-            feats_out_label_size: The amount of feature labels in the dataset. This is usually passed by the dataset.
-            overall_learning_rate: The learning rate of the full model
-            encoder_model_learning_rate: The learning rate of only the encoder
-            pooling_layers: The amount of layers used for embedding calculation
-            checkpoint: The model checkpoint file
-            use_pos: Whether the model will do POS tagging or not
-            use_xpos: Whether not the model will do XPOS tagging or not
-            use_lemma: Whether the model will do lemmatization or not
-            use_feats: Whether the model will do Ufeats tagging or not
-        """
-        super().__init__()
-        self._validate_input(
-            pos_out_label_size, lemma_out_label_size, feats_out_label_size
-        )
-        self.path_name = path_name
-        self.overall_learning_rate = overall_learning_rate
-        self.encoder_model_learning_rate = encoder_model_learning_rate
-        self.encoder_dropout = encoder_dropout
-        self.warmup_steps = warmup_steps
-        self.step_adjustment = None
-        self.pooling_layers = pooling_layers
-
-        self.encoder_model = self._load_model(model_name)
-        self.dropout_layer = nn.Dropout(overall_dropout)
-        # TODO make heads nullable
-        if use_pos:
-            self.pos_head = nn.Sequential(
-                nn.Linear(self.encoder_model.config.hidden_size, pos_out_label_size),
-                nn.LeakyReLU()
-            )
-        if use_xpos:
-            self.xpos_head = nn.Sequential(
-                nn.Linear(self.encoder_model.config.hidden_size, xpos_out_label_size),
-                nn.LeakyReLU()
-            )
-        if use_lemma:
-            self.lemma_head = nn.Sequential(
-                nn.Linear(self.encoder_model.config.hidden_size, lemma_out_label_size),
-                nn.LeakyReLU()
-            )
-        if use_feats:
-            self.feats_head = nn.Sequential(
-                nn.Linear(self.encoder_model.config.hidden_size, feats_out_label_size),
-                nn.LeakyReLU()
-            )
-
-        self.use_pos = use_pos
-        self.use_xpos = use_xpos
-        self.use_lemma = use_lemma
-        self.use_feats = use_feats
-
-        # TODO add support back
-        # self.deps_head = BiaffineParser(
-        #     self.encoder_model.config.hidden_size, overall_dropout, deprel_out_label_size
-        # )
-
-        # retrieving the LabelEncoders set up by the Dataset
-        self.lemma_encoder = joblib.load(f"{self.path_name}/lemma_encoder.joblib")
-        self.feats_encoder = joblib.load(f"{self.path_name}/ufeats_encoder.joblib")
-        self.pos_encoder = joblib.load(f"{self.path_name}/upos_encoder.joblib")
-        self.xpos_encoder = joblib.load(f"{self.path_name}/xpos_encoder.joblib")
-
-        self.e_script = (
-            edit_scripts.ReverseEditScript
-            if reverse_edits
-            else edit_scripts.EditScript
-        )
-        self.save_hyperparameters()
-        self.dummy_tensor = torch.zeros(self.encoder_model.config.hidden_size, device=self.device)
-        if checkpoint:
-            checkpoint = torch.load(checkpoint)
-            logging.info("Loading from checkpoint")
-            self.load_state_dict(checkpoint['state_dict'])
-
-    def _load_model(self, model_name):
-        # There's a difference in the naming of the dropout kwarg, so this control flow is needed.
-        if 'flaubert' in model_name.lower():
-            model = transformers.AutoModel.from_pretrained(
-                model_name,
-                output_hidden_states=True,
-                dropout=self.encoder_dropout
-            )
-        elif 't5' in model_name:
-            model = transformers.AutoModel.from_pretrained(
-                model_name,
-                output_hidden_states=True,
-                dropout_rate=self.encoder_dropout
-            )
-            model = model.encoder
-        else:
-            model = transformers.AutoModel.from_pretrained(
-                model_name, output_hidden_states=True,
-                hidden_dropout_prob=self.encoder_dropout
-            )
-
-        # freezing params for first epoch
-        for p in model.parameters():
-            p.requires_grad = False
-        logging.info("Encoder Parameters frozen for the first Epoch")
-        return model
-
-    def _validate_input(
-            self, pos_out_label_size, lemma_out_label_size, feats_out_label_size
-    ):
-        if (
-                pos_out_label_size == 0
-                or lemma_out_label_size == 0
-                or feats_out_label_size == 0
-        ):
-            raise LabelZeroException(
-                "One of the label sizes given to the model was zero"
-            )
-=======
             self.trainer_defaults["callbacks"] = [
                 callbacks.CustomWriter(self.config.predict.output_file)
             ]
@@ -240,7 +57,6 @@
             self.trainer_defaults["callbacks"] = [
                 callbacks.CustomWriter(self.config.test.output_file)
             ]
->>>>>>> 45df07f4
 
 
 def main() -> None:

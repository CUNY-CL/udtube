--- conflicted
+++ resolved
@@ -7,14 +7,8 @@
 
 [project]
 name = "udtube"
-<<<<<<< HEAD
-version = "0.1.1"
-=======
 version = "0.1.2"
 description = "Neural morphological analysis"
-readme = "README.md"
->>>>>>> 705233e7
-license = "Apache-2.0"
 readme = "README.md"
 requires-python = ">=3.9,<=3.13"
 authors = [
